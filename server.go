--- conflicted
+++ resolved
@@ -2,11 +2,7 @@
 package main
 
 import (
-<<<<<<< HEAD
 	_ "embed"
-=======
-        _ "embed"
->>>>>>> e33737dd
 	"encoding/json"
 	"flag"
 	"fmt"
@@ -17,10 +13,6 @@
 	"time"
 )
 
-<<<<<<< HEAD
-=======
-
->>>>>>> e33737dd
 //go:embed ui.html
 var uiContent []byte
 
@@ -179,37 +171,6 @@
 	})
 }
 
-<<<<<<< HEAD
-=======
-// addCORSHeaders adds CORS headers to the response
-func addCORSHeaders(w http.ResponseWriter) {
-	w.Header().Set("Access-Control-Allow-Origin", "*")
-	w.Header().Set("Access-Control-Allow-Methods", "GET, POST, OPTIONS")
-	w.Header().Set("Access-Control-Allow-Headers", "Content-Type")
-}
-
->>>>>>> e33737dd
-// handleUI serves the main UI page
-func (s *Server) handleUI(w http.ResponseWriter, r *http.Request) {
-	// Add CORS headers
-	addCORSHeaders(w)
-
-	// Only allow GET requests
-	if r.Method != http.MethodGet {
-		http.Error(w, "Method not allowed", http.StatusMethodNotAllowed)
-		return
-	}
-
-	// Set proper headers
-	w.Header().Set("Content-Type", "text/html; charset=utf-8")
-	w.Header().Set("Content-Length", fmt.Sprintf("%d", len(uiContent)))
-	
-	// Write the embedded UI content
-	if _, err := w.Write(uiContent); err != nil {
-		log.Printf("Error writing response: %v", err)
-	}
-}
-
 // Close the server and release resources
 func (s *Server) Close() error {
 	return s.QueryClient.Close()
@@ -268,15 +229,9 @@
 	mux := http.NewServeMux()
 
 	// Set up routes
-<<<<<<< HEAD
 	mux.HandleFunc("/", server.handleUI)  // Serve UI at root path
 	mux.HandleFunc("/health", server.handleHealth)
 	mux.HandleFunc("/query", server.handleQuery)
-=======
-        http.HandleFunc("/", server.handleUI) 
-	http.HandleFunc("/health", server.handleHealth)
-	http.HandleFunc("/query", server.handleQuery)
->>>>>>> e33737dd
 
 	// Start server
 	log.Printf("GigAPI server running at http://localhost:%s", port)
